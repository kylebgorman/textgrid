--- conflicted
+++ resolved
@@ -28,7 +28,6 @@
 #
 # classes for Praat TextGrid data structures, and HTK .mlf files
 
-#FIXME
 """
 Module docs here.
 """
@@ -137,11 +136,11 @@
 
 
     def __cmp__(self, other):
-        """ 
-        This currently needs some attention. Use at your own risk
-        """
         if isinstance(other, Interval):
-            raise NotImplementedError
+            if self.overlaps(other):
+                raise ValueError, '%r and %r overlap' % (self, other))
+            # given that the two intervals do not overlap:
+            return cmp(self.minTime, other.minTime)
         elif isinstance(other, Point):
             return cmp(self.minTime, other.time) + \
                    cmp(self.maxTime, other.time)
@@ -149,11 +148,18 @@
             return cmp(self.minTime, other) + cmp(self.maxTime, other)
 
 
+    def overlaps(self, otherInterval):
+        """
+        Tests whether this interval overlaps with the given interval. Symmetric.
+        """
+        # how elegant: http://www.rgrjr.com/emacs/overlap.html
+        return other.minTime < self.maxTime and self.minTime < other.maxTime
+
+
     def __contains__(self, other):
         """
-        Tests whether the given time point is contained in this interval. x may
-        be a numeric type, or a Point object.
-
+        Tests whether the given time point is contained in this interval, either
+        a numeric type or a Point object.
         """
         if isinstance(other, Point):
             return self.minTime <= other.time <= self.maxTime
@@ -162,7 +168,7 @@
 
 
     def bounds(self):
-        return (self.xmin, self.xmax)
+        return (self.minTime, self.maxTime)
 
 
 class PointTier(object):
@@ -207,14 +213,8 @@
     
 
     def __getitem__(self, i):
-<<<<<<< HEAD
         return self.points[i]
-=======
-        """ 
-        Return the ith tier, or, if i is a string, the first tier with
-        name i (ignoring case). 
-        """
-        return self.tiers[i] 
+
 
     def getfirst(self, tierName):
         for t in self.tiers:
@@ -222,23 +222,21 @@
                 return t
         return None
 
-    def getall(self, tierName):
+
+    def getlist(self, tierName):
         tiers = []
         for t in self.tiers:
             if t.name == tierName:
                 tiers.append(t)
         return tiers
 
-    def tierNames(self, case=None):
+
+    def tierNames(self):
         """
         Returns a list of the names (strings) of the intervals contained in this
         TextGrid, in order.
         """
-        names = [t.name for t in self.tiers]
-        if case == "lower":
-            return [n.lower() for n in names]
-        return names
->>>>>>> f1366585
+        return [tier.name for tier in self.tiers]
 
 
     def __min__(self):
@@ -274,15 +272,13 @@
         self.points.remove(point)
 
 
-<<<<<<< HEAD
     def read(self, file):
         """
-        Read the points contained in the Praat-format PointTier/TextTier file 
-        named by the given string, and add those points to self. If the
-        source PointTier file is malformed, this will not fix things.
-        """
-        #FIXME doctest
-        source = open(file, 'r')
+        Read the Intervals contained in the Praat-formated IntervalTier file 
+        and append those tiers. f may be a file object to read from, or a 
+        string naming a path for reading
+        """
+        source = f if isinstance(f, file) else open(f, 'r')
         source.readline() # header junk 
         source.readline()
         source.readline()
@@ -291,12 +287,228 @@
             itim = float(source.readline().rstrip().split()[2])
             imrk = source.readline().rstrip().split()[2].replace('"', '') 
             self.points.append(Point(imrk, itim))
-=======
+
+
+    def write(self, f):
+        """
+        Write the current state into a Praat-format PointTier/TextTier file. f
+        may be a file object to write to, or a string naming a path for writing
+        """
+        sink = f if isinstance(f, file) else open(f, 'w')
+        sink.write('File type = "ooTextFile"\n')
+        sink.write('Object class = "TextTier"\n\n')
+        sink.write('xmin = %f\n' % min(self))
+        sink.write('xmax = %f\n' % max(self))
+        sink.write('points: size = %d\n' % len(self))
+        for (i, point) in enumerate(self.points):
+            sink.write('points [%d]:\n' % i + 1)
+            sink.write('\ttime = %f\n' % point.time)
+            sink.write('\tmark = "%s"\n' % point.mark)
+        sink.close()
+
+
+class IntervalTier(object):
+    """ 
+    Represents Praat IntervalTiers as list of sequence types of Intervals 
+    (e.g., for interval in intervaltier)
+    """
+
+    def __init__(self, name=None, file=None):
+        self.intervals = []
+        if file:
+            self.read(file)
+            # name is ignored
+        else:
+            self.name = name
+
+
+    def __str__(self):
+        return '<IntervalTier %r with %d points>' % (self.name, len(self))
+
+
+    def __repr__(self):
+        return 'IntervalTier(%r, %r)', (self.name, self.intervals)
+
+
+    def __iter__(self):
+        return iter(self.intervals)
+
+
+    def __len__(self):
+        return len(self.intervals)
+
+
+    def __getitem__(self, i):
+        return self.intervals[i]
+
+
+    def __min__(self):
+        raise NotImplementedError
+
+
+    def __max__(self):
+        raise NotImplementedError
+
+
+    def add(self, minTime, maxTime, mark):
+        self.addInterval(Interval(minTime, maxTime, mark))
+
+
+    def addInterval(self, Interval):
+        raise NotImplementedError
+        
+
+    def remove(self, minTime, maxTime, mark):
+        self.removeInterval(Interval(minTime, maxTime, mark))
+
+
+    def removeInterval(self, Interval):
+        raise NotImplementedError
+
+
+    def intervalContaining(self, point):
+        """
+        Returns the interval containing the given time point, or None if the
+        time point is outside the bounds of this tier. point may either be a
+        numeric type, or a Point object.
+        """
+        raise NotImplementedError
+
+
+    def read(self, file):
+        """
+        Read the tiers contained in the Praat-format IntervalTier file named by
+        the given string, and append those tiers to self. f may be a file
+        object to read from, or a string naming the path to open for reading
+        """
+        source = f if isinstance(f, file) else open(f, 'r')
+        source.readline() # header junk 
+        source.readline()
+        source.readline()
+        n = int(source.readline().rstrip().split()[3])
+        for i in xrange(n):
+            source.readline().rstrip() # header
+            imin = float(source.readline().rstrip().split()[2]) 
+            imax = float(source.readline().rstrip().split()[2])
+            imrk = source.readline().rstrip().split()[2].replace('"', '') # txt
+            self.intervals.append(Interval(imin, imax, imrk))
+        source.close()
+
+
+    def write(self, file):
+        """
+        Write the current state into a Praat-format IntervalTier file. f may be
+        a file object to write to, or a string naming a path for writing
+        """
+        sink = f if isinstance(f, file) else open(f, 'w')
+        sink.write('File type = "ooTextFile"\n')
+        sink.write('Object class = "IntervalTier"\n\n')
+        sink.write('xmin = %f\n' % min(self))
+        sink.write('xmax = %f\n' % max(self))
+        sink.write('intervals: size = %d\n' % len(self))
+        for (i, interval) in enumerate(self.intervals):
+            sink.write('intervals [%d]:\n' % i + 1)
+            sink.write('\txmin = %f\n' % min(interval))
+            sink.write('\txmax = %f\n' % max(interval))
+            sink.write('\tsink = "%s"\n' % interval.mark)
+        sink.close()
+
+
+class TextGrid(object):
+    """ 
+    Represents Praat TextGrids as list of sequence types of tiers (e.g., for
+    tier in textgrid), and as map from names to tiers (e.g.,
+    textgrid['tierName']). 
+    """
+
+    def __init__(self, name=None, file=None): 
+        """
+        Construct a TextGrid instance with the given (optional) name (which is
+        only relevant for MLF stuff). If file is given, it is a string naming
+        the location of a Praat-format TextGrid file from which to populate this
+        instance.
+        """
+        self.tiers = []
+        if file:
+            self.read(file)
+        else:
+            self.name = name
+
+
+    def __str__(self):
+        return '<TextGrid %r with %d Tiers>' % (self.name, len(self))
+
+
+    def __repr__(self):
+        return "TextGrid(%r, %r)" % (self.name, self.tiers)
+
+
+    def __iter__(self):
+        return iter(self.tiers)
+
+
+    def __len__(self):
+        return len(self.tiers)
+
+
+    def __getitem__(self, i):
+        """ 
+        Return the ith tier
+        """
+        return self.tiers[i]
+
+
+    def getfirst(self, string):
+        """
+        returns the first tier with a name matching string
+        """
+        raise NotImplementedError        
+
+
+    def getlist(self, string):
+        """
+        returns all tiers with a name matching string (Praat allows tiers with
+        the same name in a TextGrid)
+        """
+        raise NotImplementedError
+
+    
+    def getnames(self):
+        """
+        return a list of the names of the intervals contained in this TextGrid
+        """
+        return [tier.name for tier in self.tiers]
+
+
+    def __min__(self):
+        return min(min(tier) for tier in self.tiers)
+
+
+    def __max__(self):
+        return max(max(tier) for tier in self.tiers)
+
+
+    def append(self, tier):
+        self.tier.append(tier)
+
+
+    def extend(self, tiers):
+        for tier in tiers:
+            self.tier.append(tier)
+
+
+    @staticmethod
+    def _getMark(text):
+        a = re.search('(\S+) (=) (".*")', text.readline().rstrip())
+        assert(a)
+        assert(len(a.groups()) == 3)
+        return a.groups()[2][1:-1]
+
+
     def read(self, f):
         """ 
         Read the tiers contained in a Praat-format TextGrid file. f may be a
-        file object to read from, or a string naming the path to open for
-        reading.
+        file object to read from, or a string naming the path for reading
         """
         source = f if isinstance(f, file) else open(f, 'r')
         for i in xrange(6):
@@ -309,7 +521,6 @@
                 inam = source.readline().rstrip().split(' = ')[1].strip('"')
                 imin = float(source.readline().rstrip().split()[2])
                 imax = float(source.readline().rstrip().split()[2])
-                #itie = IntervalTier(inam, imin, imax) 
                 itie = IntervalTier(inam)
                 for j in xrange(int(source.readline().rstrip().split()[3])):
                     source.readline().rstrip().split() # header junk
@@ -331,301 +542,15 @@
                     jmrk = source.readline().rstrip().split()[2][1:-1]
                     itie.add(Point(jtim, jmrk))
                 self.append(itie)
->>>>>>> f1366585
         source.close()
 
 
     def write(self, f):
         """
-<<<<<<< HEAD
-        Write the current state into a Praat-format PointTier/TextTier file 
-        named by the given string
-        """
-        #FIXME doctest
-        sink = open(file, 'w')
-=======
         Write the current state into a Praat-format TextGrid file. f may be a
         file object to write to, or a string naming a path to open for writing.
         """
         sink = f if isinstance(f, file) else open(f, 'w')
->>>>>>> f1366585
-        sink.write('File type = "ooTextFile"\n')
-        sink.write('Object class = "TextTier"\n\n')
-        sink.write('xmin = %f\n' % min(self))
-        sink.write('xmax = %f\n' % max(self))
-        sink.write('points: size = %d\n' % len(self))
-        for (i, point) in enumerate(self.points):
-            sink.write('points [%d]:\n' % i + 1)
-            sink.write('\ttime = %f\n' % point.time)
-            sink.write('\tmark = "%s"\n' % point.mark)
-        sink.close()
-
-
-class IntervalTier(object):
-    """ 
-    Represents Praat IntervalTiers as list of sequence types of Intervals 
-    (e.g., for interval in intervaltier)
-    """
-
-    def __init__(self, name=None, file=None):
-        self.intervals = []
-        if file:
-            self.read(file)
-            # name is ignored
-        else:
-            self.name = name
-
-
-    def __str__(self):
-        return '<IntervalTier %r with %d points>' % (self.name, len(self))
-
-
-    def __repr__(self):
-        return 'IntervalTier(%r, %r)', (self.name, self.intervals)
-
-
-    def __iter__(self):
-        return iter(self.intervals)
-
-
-    def __len__(self):
-        return len(self.intervals)
-
-
-    def __getitem__(self, i):
-        return self.intervals[i]
-
-
-    def __min__(self):
-        raise NotImplementedError
-
-
-    def __max__(self):
-        raise NotImplementedError
-
-
-<<<<<<< HEAD
-    def add(self, minTime, maxTime, mark):
-        self.addInterval(Interval(minTime, maxTime, mark))
-=======
-    def add(self, interval):
-        # FIXME: there are better ways to keep a list sorted
-        self.intervals.append(interval)
-        self.intervals.sort()
->>>>>>> f1366585
-
-
-    def addInterval(self, Interval):
-        raise NotImplementedError
-        
-
-    def remove(self, minTime, maxTime, mark):
-        self.removeInterval(Interval(minTime, maxTime, mark))
-
-
-    def removeInterval(self, Interval):
-        raise NotImplementedError
-
-
-    def intervalContaining(self, point):
-        """
-        Returns the interval containing the given time point, or None if the
-        time point is outside the bounds of this tier. point may either be a
-        numeric type, or a Point object.
-        """
-        raise NotImplementedError
-
-
-    def read(self, file):
-        """
-        Read the tiers contained in the Praat-format IntervalTier file named by
-        the given string, and append those tiers to self.  If the source 
-        IntervalTier file is malformed, this will not fix things.
-        """
-        source = open(file, 'r')
-        source.readline() # header junk 
-        source.readline()
-        source.readline()
-        n = int(source.readline().rstrip().split()[3])
-        for i in xrange(n):
-            source.readline().rstrip() # header
-            imin = float(source.readline().rstrip().split()[2]) 
-            imax = float(source.readline().rstrip().split()[2])
-            imrk = source.readline().rstrip().split()[2].replace('"', '') # txt
-            self.intervals.append(Interval(imin, imax, imrk))
-        source.close()
-
-
-    def write(self, file):
-        """
-        Write the current state into a Praat-format IntervalTier file named by 
-        the given string
-        """
-        sink = open(file, 'w')
-        sink.write('File type = "ooTextFile"\n')
-        sink.write('Object class = "IntervalTier"\n\n')
-        sink.write('xmin = %f\n' % min(self))
-        sink.write('xmax = %f\n' % max(self))
-        sink.write('intervals: size = %d\n' % len(self))
-        for (i, interval) in enumerate(self.intervals):
-            sink.write('intervals [%d]:\n' % i + 1)
-            sink.write('\txmin = %f\n' % min(interval))
-            sink.write('\txmax = %f\n' % max(interval))
-            sink.write('\tsink = "%s"\n' % interval.mark)
-        sink.close()
-
-
-class TextGrid(object):
-    """ 
-    Represents Praat TextGrids as list of sequence types of tiers (e.g., for
-    tier in textgrid), and as map from names to tiers (e.g.,
-    textgrid['tierName']). 
-    """
-
-    def __init__(self, name=None, file=None): 
-        """
-        Construct a TextGrid instance with the given (optional) name (which is
-        only relevant for MLF stuff). If file is given, it is a string naming
-        the location of a Praat-format TextGrid file from which to populate this
-        instance.
-        """
-        self.tiers = []
-        if file:
-            self.read(file)
-        else:
-            self.name = name
-
-
-    def __str__(self):
-        return '<TextGrid %r with %d Tiers>' % (self.name, len(self))
-
-
-    def __repr__(self):
-        return "TextGrid(%r, %r)" % (self.name, self.tiers)
-
-
-    def __iter__(self):
-        return iter(self.tiers)
-
-
-    def __len__(self):
-        return len(self.tiers)
-
-
-    def __getitem__(self, i):
-        """ 
-        Return the ith tier
-        """
-        return self.tiers[i]
-
-
-    def getfirst(self, string):
-        """
-        returns the first tier with a name matching string
-        """
-        raise NotImplementedError        
-
-
-    def getlist(self, string):
-        """
-        returns all tiers with a name matching string (Praat allows tiers with
-        the same name in a TextGrid)
-        """
-        raise NotImplementedError
-
-    
-    def getnames(self):
-        """
-        return a list of the names of the intervals contained in this TextGrid
-        """
-        return [tier.name for tier in self.tiers]
-
-
-    def __min__(self):
-        return min(min(tier) for tier in self.tiers)
-
-
-    def __max__(self):
-        return max(max(tier) for tier in self.tiers)
-
-
-    def append(self, tier):
-        self.tier.append(tier)
-
-<<<<<<< HEAD
-
-    def extend(self, tiers):
-        for tier in tiers:
-            self.tier.append(tier)
-
-
-    @staticmethod
-    def _getMark(text):
-        a = re.search('(\S+) (=) (".*")', text.readline().rstrip())
-        assert(a)
-        assert(len(a.groups()) == 3)
-        return a.groups()[2][1:-1]
-
-=======
-    def add(self, point):
-        # FIXME: there are better ways to keep a list sorted
-        self.points.append(point)
-        self.points.sort()
->>>>>>> f1366585
-
-    def read(self, file):
-        """ 
-        Read the tiers contained in the Praat-format TextGrid file named by the
-        given string, and append those tiers to self.
-        """
-        source = open(file, 'r')
-        source.readline() # header crap
-        source.readline()
-        source.readline()
-<<<<<<< HEAD
-        source.readline()
-        source.readline()
-        for i in xrange(int(source.readline().rstrip().split()[2])):
-            source.readline()
-            if source.readline().rstrip().split()[2] == '"IntervalTier"': 
-                inam = source.readline().rstrip().split()[2][1:-1]
-                imin = float(source.readline().rstrip().split()[2])
-                imax = float(source.readline().rstrip().split()[2])
-                itie = IntervalTier(inam, imin, imax) 
-                for j in xrange(int(source.readline().rstrip().split()[3])):
-                    source.readline().rstrip().split() # header junk
-                    jmin = float(source.readline().rstrip().split()[2])
-                    jmax = float(source.readline().rstrip().split()[2])
-                    jmrk = self._getMark(source)
-                    itie.append(Interval(jmin, jmax, jmrk))
-                self.append(itie) 
-            else: # pointTier
-                inam = source.readline().rstrip().split()[2][1:-1]
-                imin = float(source.readline().rstrip().split()[2])
-                imax = float(source.readline().rstrip().split()[2])
-                itie = PointTier(inam, imin, imax) 
-                for j in range(int(source.readline().rstrip().split()[3])):
-                    source.readline().rstrip() # header junk
-                    jtim = float( source.readline().rstrip().split()[2])
-                    jmrk = source.readline().rstrip().split()[2][1:-1]
-                    itie.append(Point(jtim, jmrk))
-                self.append(itie)
-=======
-        for i in xrange(int(source.readline().rstrip().split()[3])):
-            source.readline().rstrip() # header
-            itim = float(source.readline().rstrip().split()[2])
-            imrk = source.readline().rstrip().split()[2].replace('"', '') 
-            self.points.append(Point(imrk, itim))
->>>>>>> f1366585
-        source.close()
-
-
-    def write(self, file):
-        """
-        Write the current state into a Praat-format TextGrid file named by the
-        given string
-        """
-        sink = open(file, 'w')
         sink.write('File type = "ooTextFile"\n')
         sink.write('Object class = "TextGrid"\n\n')
         sink.write('xmin = %f\n' % min(self))
@@ -635,7 +560,7 @@
         sink.write('item []:\n')
         for (i, tier) in enumerate(self.tiers):
             sink.write('\titem [%d]:\n' % i + 1)
-            if isinstance(tier, IntervalTier):
+            if tier.__class__ == IntervalTier: 
                 sink.write('\t\tclass = "IntervalTier"\n')
                 sink.write('\t\tname = "%s"\n' % tier.name)
                 sink.write('\t\txmin = %f\n' % min(tier))
@@ -659,57 +584,7 @@
         sink.close()
 
 
-<<<<<<< HEAD
 class mlf(object):
-=======
-class Interval(object):
-    """ 
-    Represents an interval of time, with an associated textual mark, as stored
-    in an IntervalTier.
-    """
-
-    def __init__(self, xmin, xmax, mark):
-        self.xmin = xmin
-        self.xmax = xmax
-        self.mark = mark
-    
-
-    def __str__(self):
-        return '<Interval "%s" %f:%f>' % (self.mark, self.xmin, self.xmax)
-
-
-    def __repr__(self):
-        return 'Interval(%r, %r, %r)' % (self.xmin, self.xmax, self.mark)
-
-
-    def __cmp__(self, other):
-        if self.overlaps(other):
-            raise ValueError("Overlapping Intervals: %s and %s" % (self, other))
-        # given that the two intervals do not overlap:
-        return cmp(self.xmin, other.xmin)
-
-    def bounds(self):
-        return (self.xmin, self.xmax)
-
-    def overlaps(self, otherInterval):
-        """
-        Tests whether this interval overlaps with the given interval. Symmetric.
-        """
-        # how elegant: http://www.rgrjr.com/emacs/overlap.html
-        return otherInterval.xmin < self.xmax and self.xmin < otherInterval.xmax
-
-    def contains(self, x):
-        """
-        Tests whether the given time point is contained in this interval. x may
-        be a numeric type, or a Point object.
-        """
-        if x >= self.xmin and x <= self.xmax:
-            return True
-        else:
-            return False
-    
->>>>>>> f1366585
-
     """
     Read in a HTK .mlf file. iterating over it gives you a list of 
     TextGrids
@@ -762,7 +637,6 @@
         raise NotImplementedError
 
 
-
 if __name__ == '__main__':
     import doctest
     doctest.testmod()